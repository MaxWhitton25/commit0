--- conflicted
+++ resolved
@@ -421,11 +421,7 @@
 
 [[package]]
 name = "commit0"
-<<<<<<< HEAD
-version = "0.1.5"
-=======
 version = "0.1.0"
->>>>>>> e055b75e
 source = { editable = "." }
 dependencies = [
     { name = "aider-chat" },
