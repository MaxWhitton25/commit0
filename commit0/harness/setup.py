import logging
import os

import docker
import yaml
from datasets import load_dataset
<<<<<<< HEAD

from omegaconf import DictConfig, OmegaConf
import hydra

from commit0.harness.utils import clone_repo, create_branch
from commit0.harness.constants import REPO_IMAGE_BUILD_DIR
=======
from typing import Iterator
from commit0.harness.utils import clone_repo
from commit0.harness.constants import REPO_IMAGE_BUILD_DIR, RepoInstance
>>>>>>> bb3213cf
from commit0.harness.docker_build import build_repo_images
from commit0.harness.spec import make_spec


logging.basicConfig(
    level=logging.INFO, format="%(asctime)s - %(name)s - %(levelname)s - %(message)s"
)
logger = logging.getLogger(__name__)


<<<<<<< HEAD
@hydra.main(version_base=None, config_path="configs", config_name="base")
def main(config: DictConfig) -> None:
    OmegaConf.to_yaml(config)
    dataset = load_dataset(config.dataset_name, split="test")
    out = dict()
    out["backend"] = config.backend
    out["base_repo_dir"] = config.base_dir
    specs = []
    for example in dataset:
        repo_name = example["repo"].split("/")[-1]
        if config.build != "all" and repo_name != repo:
            logger.info(f"Skipping {repo_name}")
            continue
        spec = make_spec(example)
        specs.append(spec)
        clone_url = f"https://github.com/{example['repo']}.git"
        clone_dir = os.path.join(out["base_repo_dir"], repo_name)
        repo = clone_repo(clone_url, clone_dir, example["base_commit"], logger)
        create_branch(repo, config.branch, logger)
=======
def main(
    hf_name: str,
    base_dir: str,
    config_file: str,
) -> None:
    dataset: Iterator[RepoInstance] = load_dataset(hf_name, split="test")  # type: ignore
    out = dict()
    specs = []
    for example in dataset:
        spec = make_spec(example)
        specs.append(spec)
        repo_name = example["repo"].split("/")[-1]
        out[repo_name] = example
        out[repo_name]["local_path"] = os.path.abspath(
            os.path.join(base_dir, repo_name)
        )
        clone_url = f"https://github.com/{example['repo']}.git"
        clone_repo(
            clone_url, out[repo_name]["local_path"], example["base_commit"], logger
        )
>>>>>>> bb3213cf

    logger.info("Start building docker images")
    logger.info(f"Please check {REPO_IMAGE_BUILD_DIR} for build details")
    client = docker.from_env()
    build_repo_images(client, specs)
    logger.info("Done building docker images")

<<<<<<< HEAD
if __name__ == '__main__':
    main()
=======

def add_init_args(parser: argparse.ArgumentParser) -> None:
    parser.add_argument("--hf_name", type=str, help="HF dataset name")
    parser.add_argument(
        "--base_dir",
        type=str,
        default="repos/",
        help="base directory to write repos to",
    )
    parser.add_argument(
        "--config_file",
        type=str,
        default="config.yml",
        help="where to write config file to",
    )
    parser.set_defaults(func=run)


def run(args: argparse.Namespace) -> None:
    main(
        hf_name=args.hf_name,
        base_dir=args.base_dir,
        config_file=args.config_file,
    )


__all__ = []
>>>>>>> bb3213cf
<|MERGE_RESOLUTION|>--- conflicted
+++ resolved
@@ -2,20 +2,14 @@
 import os
 
 import docker
+import hydra
 import yaml
 from datasets import load_dataset
-<<<<<<< HEAD
+from omegaconf import DictConfig, OmegaConf
 
-from omegaconf import DictConfig, OmegaConf
-import hydra
-
-from commit0.harness.utils import clone_repo, create_branch
-from commit0.harness.constants import REPO_IMAGE_BUILD_DIR
-=======
 from typing import Iterator
 from commit0.harness.utils import clone_repo
 from commit0.harness.constants import REPO_IMAGE_BUILD_DIR, RepoInstance
->>>>>>> bb3213cf
 from commit0.harness.docker_build import build_repo_images
 from commit0.harness.spec import make_spec
 
@@ -26,32 +20,8 @@
 logger = logging.getLogger(__name__)
 
 
-<<<<<<< HEAD
 @hydra.main(version_base=None, config_path="configs", config_name="base")
 def main(config: DictConfig) -> None:
-    OmegaConf.to_yaml(config)
-    dataset = load_dataset(config.dataset_name, split="test")
-    out = dict()
-    out["backend"] = config.backend
-    out["base_repo_dir"] = config.base_dir
-    specs = []
-    for example in dataset:
-        repo_name = example["repo"].split("/")[-1]
-        if config.build != "all" and repo_name != repo:
-            logger.info(f"Skipping {repo_name}")
-            continue
-        spec = make_spec(example)
-        specs.append(spec)
-        clone_url = f"https://github.com/{example['repo']}.git"
-        clone_dir = os.path.join(out["base_repo_dir"], repo_name)
-        repo = clone_repo(clone_url, clone_dir, example["base_commit"], logger)
-        create_branch(repo, config.branch, logger)
-=======
-def main(
-    hf_name: str,
-    base_dir: str,
-    config_file: str,
-) -> None:
     dataset: Iterator[RepoInstance] = load_dataset(hf_name, split="test")  # type: ignore
     out = dict()
     specs = []
@@ -67,7 +37,6 @@
         clone_repo(
             clone_url, out[repo_name]["local_path"], example["base_commit"], logger
         )
->>>>>>> bb3213cf
 
     logger.info("Start building docker images")
     logger.info(f"Please check {REPO_IMAGE_BUILD_DIR} for build details")
@@ -75,35 +44,9 @@
     build_repo_images(client, specs)
     logger.info("Done building docker images")
 
-<<<<<<< HEAD
-if __name__ == '__main__':
+
+def run() -> None:
     main()
-=======
-
-def add_init_args(parser: argparse.ArgumentParser) -> None:
-    parser.add_argument("--hf_name", type=str, help="HF dataset name")
-    parser.add_argument(
-        "--base_dir",
-        type=str,
-        default="repos/",
-        help="base directory to write repos to",
-    )
-    parser.add_argument(
-        "--config_file",
-        type=str,
-        default="config.yml",
-        help="where to write config file to",
-    )
-    parser.set_defaults(func=run)
 
 
-def run(args: argparse.Namespace) -> None:
-    main(
-        hf_name=args.hf_name,
-        base_dir=args.base_dir,
-        config_file=args.config_file,
-    )
-
-
-__all__ = []
->>>>>>> bb3213cf
+__all__ = []